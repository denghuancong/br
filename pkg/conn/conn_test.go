package conn

import (
	"context"
	"encoding/json"
	"net/http"
	"testing"

	. "github.com/pingcap/check"
<<<<<<< HEAD
=======
	"github.com/pingcap/pd/server/statistics"
>>>>>>> ca845834
)

func TestT(t *testing.T) {
	TestingT(t)
}

<<<<<<< HEAD
=======
func TestClient(t *testing.T) {
	TestingT(t)
}

>>>>>>> ca845834
var _ = Suite(&testClientSuite{})

type testClientSuite struct {
	ctx    context.Context
	cancel context.CancelFunc

	mgr *Mgr
}

func (s *testClientSuite) SetUpSuite(c *C) {
	s.ctx, s.cancel = context.WithCancel(context.Background())
	s.mgr = &Mgr{}
}

func (s *testClientSuite) TearDownSuite(c *C) {
	s.cancel()
}

func (s *testClientSuite) TestPDHTTP(c *C) {
	ctx := context.Background()
	mock := func(context.Context, string, string, *http.Client) ([]byte, error) {
		stats := statistics.RegionStats{Count: 6}
		ret, err := json.Marshal(stats)
		c.Assert(err, IsNil)
		return ret, nil
	}
	s.mgr.pdHTTP.addrs = []string{""}
	resp, err := s.mgr.getRegionCountWith(ctx, mock, []byte{}, []byte{})
	c.Assert(err, IsNil)
	c.Assert(resp, Equals, 6)

	mock = func(context.Context, string, string, *http.Client) ([]byte, error) {
		return []byte(`test`), nil
	}
	respString, err := s.mgr.getClusterVersionWith(ctx, mock)
	c.Assert(err, IsNil)
	c.Assert(respString, Equals, "test")
}<|MERGE_RESOLUTION|>--- conflicted
+++ resolved
@@ -7,23 +7,13 @@
 	"testing"
 
 	. "github.com/pingcap/check"
-<<<<<<< HEAD
-=======
 	"github.com/pingcap/pd/server/statistics"
->>>>>>> ca845834
 )
 
 func TestT(t *testing.T) {
 	TestingT(t)
 }
 
-<<<<<<< HEAD
-=======
-func TestClient(t *testing.T) {
-	TestingT(t)
-}
-
->>>>>>> ca845834
 var _ = Suite(&testClientSuite{})
 
 type testClientSuite struct {
