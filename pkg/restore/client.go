package restore

import (
	"context"
<<<<<<< HEAD
	"encoding/hex"
	"fmt"
	"math"
	"strconv"
=======
	"encoding/json"
	"math"
	"sort"
>>>>>>> 3c9d42fd
	"sync"
	"time"

	"github.com/pingcap/errors"
	"github.com/pingcap/kvproto/pkg/backup"
	"github.com/pingcap/kvproto/pkg/import_sstpb"
	"github.com/pingcap/kvproto/pkg/metapb"
	"github.com/pingcap/log"
	"github.com/pingcap/parser/model"
	pd "github.com/pingcap/pd/client"
	"github.com/pingcap/pd/server/schedule/placement"
	restore_util "github.com/pingcap/tidb-tools/pkg/restore-util"
	"github.com/pingcap/tidb/domain"
	"github.com/pingcap/tidb/kv"
	"github.com/pingcap/tidb/store/tikv/oracle"
	"github.com/pingcap/tidb/tablecodec"
	"github.com/pingcap/tidb/util/codec"
	"go.uber.org/zap"
	"google.golang.org/grpc"
	"google.golang.org/grpc/backoff"
	"google.golang.org/grpc/keepalive"

	"github.com/pingcap/br/pkg/checksum"
	"github.com/pingcap/br/pkg/glue"
	"github.com/pingcap/br/pkg/summary"
	"github.com/pingcap/br/pkg/utils"
)

// defaultChecksumConcurrency is the default number of the concurrent
// checksum tasks.
const defaultChecksumConcurrency = 64

// Client sends requests to restore files
type Client struct {
	ctx    context.Context
	cancel context.CancelFunc

	pdClient        pd.Client
	toolClient      restore_util.Client
	fileImporter    FileImporter
	workerPool      *utils.WorkerPool
	tableWorkerPool *utils.WorkerPool

	databases       map[string]*utils.Database
	ddlJobs         []*model.Job
	backupMeta      *backup.BackupMeta
	db              *DB
	rateLimit       uint64
	isOnline        bool
	hasSpeedLimited bool

	restoreStores []uint64
}

// NewRestoreClient returns a new RestoreClient
func NewRestoreClient(
	ctx context.Context,
	g glue.Glue,
	pdClient pd.Client,
	store kv.Storage,
) (*Client, error) {
	ctx, cancel := context.WithCancel(ctx)
	db, err := NewDB(g, store)
	if err != nil {
		cancel()
		return nil, errors.Trace(err)
	}

	return &Client{
		ctx:             ctx,
		cancel:          cancel,
		pdClient:        pdClient,
		toolClient:      restore_util.NewClient(pdClient),
		tableWorkerPool: utils.NewWorkerPool(128, "table"),
		db:              db,
	}, nil
}

// SetRateLimit to set rateLimit.
func (rc *Client) SetRateLimit(rateLimit uint64) {
	rc.rateLimit = rateLimit
}

// GetPDClient returns a pd client.
func (rc *Client) GetPDClient() pd.Client {
	return rc.pdClient
}

// IsOnline tells if it's a online restore
func (rc *Client) IsOnline() bool {
	return rc.isOnline
}

// Close a client
func (rc *Client) Close() {
	rc.db.Close()
	rc.cancel()
	log.Info("Restore client closed")
}

// InitBackupMeta loads schemas from BackupMeta to initialize RestoreClient
func (rc *Client) InitBackupMeta(backupMeta *backup.BackupMeta, backend *backup.StorageBackend) error {
	databases, err := utils.LoadBackupTables(backupMeta)
	if err != nil {
		return errors.Trace(err)
	}
	var ddlJobs []*model.Job
	err = json.Unmarshal(backupMeta.GetDdls(), &ddlJobs)
	if err != nil {
		return errors.Trace(err)
	}
	rc.databases = databases
	rc.ddlJobs = ddlJobs
	rc.backupMeta = backupMeta
	log.Info("load backupmeta", zap.Int("databases", len(rc.databases)), zap.Int("jobs", len(rc.ddlJobs)))

	metaClient := NewSplitClient(rc.pdClient)
	importClient := NewImportClient(metaClient)
	rc.fileImporter = NewFileImporter(rc.ctx, metaClient, importClient, backend, rc.rateLimit)
	return nil
}

// SetConcurrency sets the concurrency of dbs tables files
func (rc *Client) SetConcurrency(c uint) {
	rc.workerPool = utils.NewWorkerPool(c, "file")
}

// EnableOnline sets the mode of restore to online.
func (rc *Client) EnableOnline() {
	rc.isOnline = true
}

// GetTS gets a new timestamp from PD
func (rc *Client) GetTS(ctx context.Context) (uint64, error) {
	p, l, err := rc.pdClient.GetTS(ctx)
	if err != nil {
		return 0, errors.Trace(err)
	}
	restoreTS := oracle.ComposeTS(p, l)
	return restoreTS, nil
}

// ResetTS resets the timestamp of PD to a bigger value
func (rc *Client) ResetTS(pdAddrs []string) error {
	restoreTS := rc.backupMeta.GetEndVersion()
	log.Info("reset pd timestamp", zap.Uint64("ts", restoreTS))
	i := 0
	return utils.WithRetry(rc.ctx, func() error {
		idx := i % len(pdAddrs)
		return utils.ResetTS(pdAddrs[idx], restoreTS)
	}, newResetTSBackoffer())
}

// GetDatabases returns all databases.
func (rc *Client) GetDatabases() []*utils.Database {
	dbs := make([]*utils.Database, 0, len(rc.databases))
	for _, db := range rc.databases {
		dbs = append(dbs, db)
	}
	return dbs
}

// GetDatabase returns a database by name
func (rc *Client) GetDatabase(name string) *utils.Database {
	return rc.databases[name]
}

// GetDDLJobs returns ddl jobs
func (rc *Client) GetDDLJobs() []*model.Job {
	return rc.ddlJobs
}

// GetTableSchema returns the schema of a table from TiDB.
func (rc *Client) GetTableSchema(
	dom *domain.Domain,
	dbName model.CIStr,
	tableName model.CIStr,
) (*model.TableInfo, error) {
	info, err := dom.GetSnapshotInfoSchema(math.MaxInt64)
	if err != nil {
		return nil, errors.Trace(err)
	}
	table, err := info.TableByName(dbName, tableName)
	if err != nil {
		return nil, errors.Trace(err)
	}
	return table.Meta(), nil
}

// CreateDatabase creates a database.
func (rc *Client) CreateDatabase(db *model.DBInfo) error {
	return rc.db.CreateDatabase(rc.ctx, db)
}

// CreateTables creates multiple tables, and returns their rewrite rules.
func (rc *Client) CreateTables(
	dom *domain.Domain,
	tables []*utils.Table,
	newTS uint64,
) (*RewriteRules, []*model.TableInfo, error) {
	rewriteRules := &RewriteRules{
		Table: make([]*import_sstpb.RewriteRule, 0),
		Data:  make([]*import_sstpb.RewriteRule, 0),
	}
	newTables := make([]*model.TableInfo, 0, len(tables))
	for _, table := range tables {
		err := rc.db.CreateTable(rc.ctx, table)
		if err != nil {
			return nil, nil, err
		}
		newTableInfo, err := rc.GetTableSchema(dom, table.Db.Name, table.Info.Name)
		if err != nil {
			return nil, nil, err
		}
		rules := GetRewriteRules(newTableInfo, table.Info, newTS)
		rewriteRules.Table = append(rewriteRules.Table, rules.Table...)
		rewriteRules.Data = append(rewriteRules.Data, rules.Data...)
		newTables = append(newTables, newTableInfo)
	}
	return rewriteRules, newTables, nil
}

// ExecDDLs executes the queries of the ddl jobs.
func (rc *Client) ExecDDLs(ddlJobs []*model.Job) error {
	// Sort the ddl jobs by schema version in ascending order.
	sort.Slice(ddlJobs, func(i, j int) bool {
		return ddlJobs[i].BinlogInfo.SchemaVersion < ddlJobs[j].BinlogInfo.SchemaVersion
	})

	for _, job := range ddlJobs {
		err := rc.db.ExecDDL(rc.ctx, job)
		if err != nil {
			return errors.Trace(err)
		}
		log.Info("execute ddl query",
			zap.String("db", job.SchemaName),
			zap.String("query", job.Query),
			zap.Int64("historySchemaVersion", job.BinlogInfo.SchemaVersion))
	}
	return nil
}

func (rc *Client) setSpeedLimit() error {
	if !rc.hasSpeedLimited && rc.rateLimit != 0 {
		stores, err := rc.pdClient.GetAllStores(rc.ctx, pd.WithExcludeTombstone())
		if err != nil {
			return err
		}
		for _, store := range stores {
			err = rc.fileImporter.setDownloadSpeedLimit(store.GetId())
			if err != nil {
				return err
			}
		}
		rc.hasSpeedLimited = true
	}
	return nil
}

// RestoreFiles tries to restore the files.
func (rc *Client) RestoreFiles(
	files []*backup.File,
	rewriteRules *RewriteRules,
	updateCh chan<- struct{},
) (err error) {
	start := time.Now()
	defer func() {
		elapsed := time.Since(start)
		if err == nil {
			log.Info("Restore Files",
				zap.Int("files", len(files)), zap.Duration("take", elapsed))
			summary.CollectSuccessUnit("files", elapsed)
		} else {
			summary.CollectFailureUnit("files", err)
		}
	}()

	log.Debug("start to restore files",
		zap.Int("files", len(files)),
	)
	errCh := make(chan error, len(files))
	wg := new(sync.WaitGroup)
	defer close(errCh)
	err = rc.setSpeedLimit()
	if err != nil {
		return err
	}

	for _, file := range files {
		wg.Add(1)
		fileReplica := file
		rc.workerPool.Apply(
			func() {
				defer wg.Done()
				select {
				case <-rc.ctx.Done():
					errCh <- nil
				case errCh <- rc.fileImporter.Import(fileReplica, rewriteRules):
					updateCh <- struct{}{}
				}
			})
	}
	for range files {
		err := <-errCh
		if err != nil {
			rc.cancel()
			wg.Wait()
			log.Error(
				"restore files failed",
				zap.Error(err),
			)
			return err
		}
	}
	return nil
}

//SwitchToImportMode switch tikv cluster to import mode
func (rc *Client) SwitchToImportMode(ctx context.Context) error {
	return rc.switchTiKVMode(ctx, import_sstpb.SwitchMode_Import)
}

//SwitchToNormalMode switch tikv cluster to normal mode
func (rc *Client) SwitchToNormalMode(ctx context.Context) error {
	return rc.switchTiKVMode(ctx, import_sstpb.SwitchMode_Normal)
}

func (rc *Client) switchTiKVMode(ctx context.Context, mode import_sstpb.SwitchMode) error {
	stores, err := rc.pdClient.GetAllStores(ctx, pd.WithExcludeTombstone())
	if err != nil {
		return errors.Trace(err)
	}
	bfConf := backoff.DefaultConfig
	bfConf.MaxDelay = time.Second * 3
	for _, store := range stores {
		opt := grpc.WithInsecure()
		gctx, cancel := context.WithTimeout(ctx, time.Second*5)
		keepAlive := 10
		keepAliveTimeout := 3
		conn, err := grpc.DialContext(
			gctx,
			store.GetAddress(),
			opt,
			grpc.WithConnectParams(grpc.ConnectParams{Backoff: bfConf}),
			grpc.WithKeepaliveParams(keepalive.ClientParameters{
				Time:                time.Duration(keepAlive) * time.Second,
				Timeout:             time.Duration(keepAliveTimeout) * time.Second,
				PermitWithoutStream: true,
			}),
		)
		cancel()
		if err != nil {
			return errors.Trace(err)
		}
		client := import_sstpb.NewImportSSTClient(conn)
		_, err = client.SwitchMode(ctx, &import_sstpb.SwitchModeRequest{
			Mode: mode,
		})
		if err != nil {
			return errors.Trace(err)
		}
		err = conn.Close()
		if err != nil {
			log.Error("close grpc connection failed in switch mode", zap.Error(err))
			continue
		}
	}
	return nil
}

//ValidateChecksum validate checksum after restore
func (rc *Client) ValidateChecksum(
	ctx context.Context,
	kvClient kv.Client,
	tables []*utils.Table,
	newTables []*model.TableInfo,
	updateCh chan<- struct{},
) error {
	start := time.Now()
	defer func() {
		elapsed := time.Since(start)
		summary.CollectDuration("restore checksum", elapsed)
	}()

	log.Info("Start to validate checksum")
	wg := new(sync.WaitGroup)
	errCh := make(chan error)
	workers := utils.NewWorkerPool(defaultChecksumConcurrency, "RestoreChecksum")
	go func() {
		for i, t := range tables {
			table := t
			newTable := newTables[i]
			wg.Add(1)
			workers.Apply(func() {
				defer wg.Done()

				startTS, err := rc.GetTS(ctx)
				if err != nil {
					errCh <- errors.Trace(err)
					return
				}
				exe, err := checksum.NewExecutorBuilder(newTable, startTS).
					SetOldTable(table).
					Build()
				if err != nil {
					errCh <- errors.Trace(err)
					return
				}
				checksumResp, err := exe.Execute(ctx, kvClient, func() {
					// TODO: update progress here.
				})
				if err != nil {
					errCh <- errors.Trace(err)
					return
				}

				if checksumResp.Checksum != table.Crc64Xor ||
					checksumResp.TotalKvs != table.TotalKvs ||
					checksumResp.TotalBytes != table.TotalBytes {
					log.Error("failed in validate checksum",
						zap.String("database", table.Db.Name.L),
						zap.String("table", table.Info.Name.L),
						zap.Uint64("origin tidb crc64", table.Crc64Xor),
						zap.Uint64("calculated crc64", checksumResp.Checksum),
						zap.Uint64("origin tidb total kvs", table.TotalKvs),
						zap.Uint64("calculated total kvs", checksumResp.TotalKvs),
						zap.Uint64("origin tidb total bytes", table.TotalBytes),
						zap.Uint64("calculated total bytes", checksumResp.TotalBytes),
					)
					errCh <- errors.New("failed to validate checksum")
					return
				}

				updateCh <- struct{}{}
			})
		}
		wg.Wait()
		close(errCh)
	}()
	for err := range errCh {
		if err != nil {
			return err
		}
	}
	log.Info("validate checksum passed!!")
	return nil
}

const (
	restoreLabelKey   = "exclusive"
	restoreLabelValue = "restore"
)

// LoadRestoreStores loads the stores used to restore data.
func (rc *Client) LoadRestoreStores(ctx context.Context) error {
	if !rc.isOnline {
		return nil
	}

	stores, err := rc.pdClient.GetAllStores(ctx)
	if err != nil {
		return err
	}
	for _, s := range stores {
		if s.GetState() != metapb.StoreState_Up {
			continue
		}
		for _, l := range s.GetLabels() {
			if l.GetKey() == restoreLabelKey && l.GetValue() == restoreLabelValue {
				rc.restoreStores = append(rc.restoreStores, s.GetId())
				break
			}
		}
	}
	log.Info("load restore stores", zap.Uint64s("store-ids", rc.restoreStores))
	return nil
}

// ResetRestoreLabels removes the exclusive labels of the restore stores.
func (rc *Client) ResetRestoreLabels(ctx context.Context) error {
	if !rc.isOnline {
		return nil
	}
	log.Info("start reseting store labels")
	return rc.toolClient.SetStoresLabel(ctx, rc.restoreStores, restoreLabelKey, "")
}

// SetupPlacementRules sets rules for the tables' regions.
func (rc *Client) SetupPlacementRules(ctx context.Context, tables []*model.TableInfo) error {
	if !rc.isOnline || len(rc.restoreStores) == 0 {
		return nil
	}
	log.Info("start setting placement rules")
	rule, err := rc.toolClient.GetPlacementRule(ctx, "pd", "default")
	if err != nil {
		return err
	}
	rule.Index = 100
	rule.Override = true
	rule.LabelConstraints = append(rule.LabelConstraints, placement.LabelConstraint{
		Key:    restoreLabelKey,
		Op:     "in",
		Values: []string{restoreLabelValue},
	})
	for _, t := range tables {
		rule.ID = rc.getRuleID(t.ID)
		rule.StartKeyHex = hex.EncodeToString(codec.EncodeBytes([]byte{}, tablecodec.EncodeTablePrefix(t.ID)))
		rule.EndKeyHex = hex.EncodeToString(codec.EncodeBytes([]byte{}, tablecodec.EncodeTablePrefix(t.ID+1)))
		err = rc.toolClient.SetPlacementRule(ctx, rule)
		if err != nil {
			return err
		}
	}
	log.Info("finish setting placement rules")
	return nil
}

// WaitPlacementSchedule waits PD to move tables to restore stores.
func (rc *Client) WaitPlacementSchedule(ctx context.Context, tables []*model.TableInfo) error {
	if !rc.isOnline || len(rc.restoreStores) == 0 {
		return nil
	}
	log.Info("start waiting placement schedule")
	ticker := time.NewTicker(time.Second * 10)
	defer ticker.Stop()
	for {
		select {
		case <-ticker.C:
			ok, progress, err := rc.checkRegions(ctx, tables)
			if err != nil {
				return err
			}
			if ok {
				log.Info("finish waiting placement schedule")
				return nil
			}
			log.Info("placement schedule progress: " + progress)
		case <-ctx.Done():
			return ctx.Err()
		}
	}
}

func (rc *Client) checkRegions(ctx context.Context, tables []*model.TableInfo) (bool, string, error) {
	for i, t := range tables {
		start := codec.EncodeBytes([]byte{}, tablecodec.EncodeTablePrefix(t.ID))
		end := codec.EncodeBytes([]byte{}, tablecodec.EncodeTablePrefix(t.ID+1))
		ok, regionProgress, err := rc.checkRange(ctx, start, end)
		if err != nil {
			return false, "", err
		}
		if !ok {
			return false, fmt.Sprintf("table %v/%v, %s", i, len(tables), regionProgress), nil
		}
	}
	return true, "", nil
}

func (rc *Client) checkRange(ctx context.Context, start, end []byte) (bool, string, error) {
	regions, err := rc.toolClient.ScanRegions(ctx, start, end, -1)
	if err != nil {
		return false, "", err
	}
	for i, r := range regions {
	NEXT_PEER:
		for _, p := range r.Region.GetPeers() {
			for _, storeID := range rc.restoreStores {
				if p.GetStoreId() == storeID {
					continue NEXT_PEER
				}
			}
			return false, fmt.Sprintf("region %v/%v", i, len(regions)), nil
		}
	}
	return true, "", nil
}

// ResetPlacementRules removes placement rules for tables.
func (rc *Client) ResetPlacementRules(ctx context.Context, tables []*model.TableInfo) error {
	if !rc.isOnline || len(rc.restoreStores) == 0 {
		return nil
	}
	log.Info("start reseting placement rules")
	for _, t := range tables {
		err := rc.toolClient.DeletePlacementRule(ctx, "pd", rc.getRuleID(t.ID))
		if err != nil {
			return err
		}
	}
	return nil
}

func (rc *Client) getRuleID(tableID int64) string {
	return "restore-t" + strconv.FormatInt(tableID, 10)
}

// IsIncremental returns whether this backup is incremental
func (rc *Client) IsIncremental() bool {
	return !(rc.backupMeta.StartVersion == rc.backupMeta.EndVersion ||
		rc.backupMeta.StartVersion == 0)
}<|MERGE_RESOLUTION|>--- conflicted
+++ resolved
@@ -2,16 +2,12 @@
 
 import (
 	"context"
-<<<<<<< HEAD
 	"encoding/hex"
+	"encoding/json"
 	"fmt"
 	"math"
+	"sort"
 	"strconv"
-=======
-	"encoding/json"
-	"math"
-	"sort"
->>>>>>> 3c9d42fd
 	"sync"
 	"time"
 
