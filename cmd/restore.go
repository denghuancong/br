--- conflicted
+++ resolved
@@ -1,7 +1,6 @@
 package cmd
 
 import (
-<<<<<<< HEAD
 	"context"
 	"strings"
 
@@ -10,8 +9,6 @@
 	"github.com/pingcap/kvproto/pkg/backup"
 	"github.com/pingcap/log"
 	"github.com/pingcap/parser/model"
-=======
->>>>>>> 008ec451
 	"github.com/pingcap/tidb/session"
 	"github.com/spf13/cobra"
 
@@ -57,7 +54,6 @@
 	return command
 }
 
-<<<<<<< HEAD
 func runRestore(flagSet *flag.FlagSet, cmdName, dbName, tableName string) error {
 	pdAddr, err := flagSet.GetString(FlagPD)
 	if err != nil {
@@ -196,8 +192,6 @@
 	return nil
 }
 
-=======
->>>>>>> 008ec451
 func newFullRestoreCommand() *cobra.Command {
 	command := &cobra.Command{
 		Use:   "full",
@@ -231,7 +225,6 @@
 	}
 	task.DefineTableFlags(command)
 	return command
-<<<<<<< HEAD
 }
 
 func initRestoreClient(ctx context.Context, client *restore.Client, flagSet *flag.FlagSet) error {
@@ -365,6 +358,4 @@
 		return errors.Trace(err)
 	}
 	return nil
-=======
->>>>>>> 008ec451
 }